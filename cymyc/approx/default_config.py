--- conflicted
+++ resolved
@@ -37,18 +37,11 @@
 
     n_units_harmonic = [64, 64, 128, 64]  #, 42]
 
-<<<<<<< HEAD
-    # These need to correspond to the manifold you wish to examine 
-    poly_specification = poly_spec.tian_yau_KM_spec
-    coeff_fn = poly_spec.tian_yau_KM_coefficients
-    deformation_fn = partial(poly_spec.tian_yau_KM_deformation, precision=cdtype)
-=======
     # These need to correspond to the manifold you wish to examine,
     # see `examples/poly_spec` for conventions
     poly_specification = poly_spec.X33_spec
     coeff_fn = poly_spec.X33_coefficients
     deformation_fn = partial(poly_spec.X33_deformation, precision=cdtype)
->>>>>>> 77e7be70
 
     name = 'default'
     dataset = 'default'
